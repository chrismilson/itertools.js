{
  "name": "itertools",
  "version": "1.1.5",
  "description": "A JavaScript port of Python's awesome itertools standard library",
  "main": "lib/index.js",
  "keywords": [
    "itertool",
    "itertools",
    "node-itertools"
  ],
  "files": [
    "lib/"
  ],
  "scripts": {
    "build": "yarn run build:clean && yarn run build:lib && yarn run build:flow",
    "build:clean": "rimraf lib",
    "build:flow": "flow-copy-source -v -i '**/__tests__/**' src lib",
    "build:lib": "babel -d lib src --ignore '**/__tests__/**'",
    "check": "yarn run check:eslint && yarn run check:prettier && yarn run check:import-sort",
    "check:eslint": "eslint --report-unused-disable-directives src",
    "check:import-sort": "import-sort --list-different 'src/**/*.js'",
    "check:prettier": "prettier --list-different 'src/**/*.js'",
    "fix": "yarn run fix:prettier && yarn run fix:import-sort",
    "fix:import-sort": "import-sort --write 'src/**/*.js'",
    "fix:prettier": "prettier --write 'src/**/*.js'",
    "prepublish": "in-publish && yarn run actually-prepublish || not-in-publish",
    "actually-prepublish": "yarn build:clean && yarn run test && yarn run build",
    "test": "yarn run test:flow && yarn run test:jest && yarn run check",
    "test:flow": "flow check",
    "test:jest": "jest --coverage"
  },
  "repository": {
    "type": "git",
    "url": "git+https://github.com/nvie/itertools.js.git"
  },
  "author": "Vincent Driessen",
  "license": "MIT",
  "bugs": {
    "url": "https://github.com/nvie/itertools.js/issues"
  },
  "homepage": "https://github.com/nvie/itertools.js#readme",
  "devDependencies": {
    "babel-cli": "^6.26.0",
    "babel-core": "^6.26.0",
    "babel-eslint": "^8.2.1",
    "babel-plugin-transform-runtime": "^6.23.0",
    "babel-preset-env": "^1.6.1",
    "babel-preset-flow": "^6.23.0",
    "coveralls": "^3.0.0",
<<<<<<< HEAD
    "eslint": "^4.17.0",
    "eslint-plugin-flowtype": "^2.41.0",
=======
    "eslint": "^4.16.0",
    "eslint-plugin-flowtype": "^2.42.0",
>>>>>>> cba1eeae
    "flow-bin": "^0.64.0",
    "flow-copy-source": "^1.2.2",
    "flow-typed": "^2.3.0",
    "import-sort-cli": "^4.2.0",
    "import-sort-parser-babylon": "^4.2.0",
    "import-sort-style-module": "^4.2.0",
    "in-publish": "^2.0.0",
    "jest": "^22.1.4",
    "jest-cli": "^22.1.4",
    "prettier": "^1.10.2",
    "rimraf": "^2.6.2"
  },
  "dependencies": {
    "babel-runtime": "^6.26.0"
  }
}<|MERGE_RESOLUTION|>--- conflicted
+++ resolved
@@ -47,13 +47,8 @@
     "babel-preset-env": "^1.6.1",
     "babel-preset-flow": "^6.23.0",
     "coveralls": "^3.0.0",
-<<<<<<< HEAD
     "eslint": "^4.17.0",
-    "eslint-plugin-flowtype": "^2.41.0",
-=======
-    "eslint": "^4.16.0",
     "eslint-plugin-flowtype": "^2.42.0",
->>>>>>> cba1eeae
     "flow-bin": "^0.64.0",
     "flow-copy-source": "^1.2.2",
     "flow-typed": "^2.3.0",
