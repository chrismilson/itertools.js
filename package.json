--- conflicted
+++ resolved
@@ -45,13 +45,8 @@
     "babel-preset-env": "^1.6.0",
     "babel-preset-flow": "^6.23.0",
     "coveralls": "^3.0.0",
-<<<<<<< HEAD
     "eslint": "^4.9.0",
-    "eslint-plugin-flowtype": "^2.37.0",
-=======
-    "eslint": "^4.8.0",
     "eslint-plugin-flowtype": "^2.39.1",
->>>>>>> db3b695b
     "flow-bin": "^0.57.2",
     "flow-copy-source": "^1.2.1",
     "flow-typed": "^2.2.0",
